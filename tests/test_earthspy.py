#!/usr/bin/env python3
"""

@author: Adrien Wehrlé, EO-IO, University of Zurich, Switzerland

"""

<<<<<<< HEAD
import glob
import json
=======
>>>>>>> 836dbe31
import os

import numpy as np
import pandas as pd
import requests
import sentinelhub as shb

import earthspy.earthspy as es


import earthspy.earthspy as es


class TestEarthspy:
    # create local variables from environment secrets for convenience
    SH_CLIENT_ID = os.environ["SH_CLIENT_ID"]
    SH_CLIENT_SECRET = os.environ["SH_CLIENT_SECRET"]

    # create file containing credentials for testing
    with open("auth.txt", "w") as out:
        out.write(f"{SH_CLIENT_ID}\n{SH_CLIENT_SECRET}")

    # an example of custom script
    test_evalscript = """
        //VERSION=3
        function setup(){
          return{
            input: ["B02", "B03", "B04", "dataMask"],
            output: {bands: 4}
          }
        }
        function evaluatePixel(sample){
          // Set gain for visualisation
          let gain = 2.5;
          // Return RGB
          return [sample.B04 * gain, sample.B03 * gain, sample.B02 * gain,
                  sample.dataMask];
        }
        """

    # an example of custom script URL
    test_url = (
        "https://custom-scripts.sentinel-hub.com/custom-scripts/"
        + "sentinel-2/true_color/script.js"
    )

    # an example of data collection
    test_collection = "SENTINEL2_L2A"

    # an example of footprint area
    test_bounding_box = [-51.13, 69.204, -51.06, 69.225]

    # an example of area available as GEOJSON file
    test_area_name = "Ilulissat"

    print(os.getcwd())

    # example of query with default parameters
    t1 = es.EarthSpy("auth.txt")
    t1.set_query_parameters(
        bounding_box=test_bounding_box,
        time_interval=["2019-08-23"],
        evaluation_script=test_evalscript,
        data_collection=test_collection,
        download_mode="SM",
    )

    # example of query with direct area name
    t2 = es.EarthSpy("auth.txt")
    t2.set_query_parameters(
        bounding_box=test_area_name,
        time_interval=["2019-08-23"],
        evaluation_script=test_evalscript,
        data_collection=test_collection,
        download_mode="SM",
    )

    # example of query with direct mode
    t3 = es.EarthSpy("auth.txt")
    t3.set_query_parameters(
        bounding_box=test_bounding_box,
        time_interval=["2019-08-23"],
        evaluation_script=test_evalscript,
        data_collection=test_collection,
        download_mode="D",
    )

    def test_init(self) -> None:
        """Test auth.txt parsing and connection configuration."""

        # check for credentials
        assert self.t1.CLIENT_ID == os.environ["SH_CLIENT_ID"]
        assert self.t1.CLIENT_SECRET == os.environ["SH_CLIENT_SECRET"]

        # check if connection was properly setup
        assert isinstance(self.t1.config, shb.config.SHConfig)
        assert self.t1.config.sh_client_id == os.environ["SH_CLIENT_ID"]
        assert self.t1.config.sh_client_secret == os.environ["SH_CLIENT_SECRET"]

    def test_set_query_parameters(self) -> None:
        """Test direct attribute assignment."""

        # check if attributes were set accordingly
        assert self.t1.download_mode is not None
        assert self.t1.download_mode == "SM"
        assert self.t1.verbose
        assert self.t1.data_collection_str == self.test_collection
        assert isinstance(
            self.t1.user_date_range, pd.core.indexes.datetimes.DatetimeIndex
        )
        assert isinstance(self.t1.evaluation_script, str)

    def test_get_data_collection(self) -> None:
        """Test data collection selection."""

        # check if data collection was set properly
        assert self.t1.data_collection == shb.DataCollection[self.test_collection]
        assert isinstance(self.t1.data_collection, shb.DataCollection)

    def test_get_satellite_name(self) -> None:
        """Test satellite name extraction"""

        # check if satellite name was set properly
        assert isinstance(self.t1.satellite, str)
        assert self.t1.satellite == "SENTINEL2"

    def test_get_raw_data_collection_resolution(self) -> None:
        """Test resolution selection"""

        # check if data resolution was set correctly
        assert self.t1.raw_data_collection_resolution == 10
        assert self.t2.raw_data_collection_resolution == 10
        assert self.t3.raw_data_collection_resolution == 10

    def test_set_number_of_cores(self) -> None:
        """Test selection of number of cores for multiprocessing"""

        # check if number of cores was set correctly
        assert isinstance(self.t1.nb_cores, int)
        assert isinstance(self.t2.nb_cores, int)
        assert isinstance(self.t3.nb_cores, int)

    def test_get_date_range(self) -> None:
        """Test datetime object creation"""

        d1 = self.t1.get_date_range(time_interval=3)
        # check if date from present was set accordingly
        assert isinstance(d1, pd.DatetimeIndex)

        d2a = self.t1.get_date_range(time_interval="2019-08-01")
        d2b = self.t2.get_date_range(time_interval="2019-08-01")
        d2c = self.t3.get_date_range(time_interval="2019-08-01")
        # check if single date (str) was set accordingly
        assert d2a == pd.date_range("2019-08-01", "2019-08-01")
        assert d2b == pd.date_range("2019-08-01", "2019-08-01")
        assert d2c == pd.date_range("2019-08-01", "2019-08-01")

        d3a = self.t1.get_date_range(time_interval=["2019-08-01"])
        d3b = self.t2.get_date_range(time_interval=["2019-08-01"])
        d3c = self.t3.get_date_range(time_interval=["2019-08-01"])
        # check if single date (list) was set accordingly
        assert d3a == pd.date_range("2019-08-01", "2019-08-01")
        assert d3b == pd.date_range("2019-08-01", "2019-08-01")
        assert d3c == pd.date_range("2019-08-01", "2019-08-01")

        d4a = self.t1.get_date_range(
            time_interval=["2019-08-01", "2019-08-02", "2019-08-03"]
        )
        d4b = self.t2.get_date_range(
            time_interval=["2019-08-01", "2019-08-02", "2019-08-03"]
        )
        d4c = self.t3.get_date_range(
            time_interval=["2019-08-01", "2019-08-02", "2019-08-03"]
        )
        # check if a list of dates was set accordingly
        pd.testing.assert_index_equal(d4a, pd.date_range("2019-08-01", "2019-08-03"))
        pd.testing.assert_index_equal(d4b, pd.date_range("2019-08-01", "2019-08-03"))
        pd.testing.assert_index_equal(d4c, pd.date_range("2019-08-01", "2019-08-03"))

    def test_get_bounding_box(self) -> None:
        """Test bounding box creation"""

        bb1 = self.t1.get_bounding_box(bounding_box=self.test_bounding_box)
        # check if a Sentinel Hub bounding box was created
        assert isinstance(bb1, shb.geometry.BBox)

        bb2 = self.t2.get_bounding_box(bounding_box=self.test_area_name)
        # check if a Sentinel Hub bounding box was created
        assert isinstance(bb2, shb.geometry.BBox)
        area_coordinates = np.array(bb2.geojson["coordinates"][0])
        area_bounding_box = [
            np.nanmin(area_coordinates[:, 0]),
            np.nanmin(area_coordinates[:, 1]),
            np.nanmax(area_coordinates[:, 0]),
            np.nanmax(area_coordinates[:, 1]),
        ]
        # check if setting Ilulissat bounding_box with coordinates gives
        # the same bounding_box just like calling its area name
        assert area_bounding_box == self.test_bounding_box

    def test_get_store_folder(self) -> None:
        """Test store folder selection"""

        sf1 = self.t1.get_store_folder(None)
        # # check if default store folder was set accordingly
        assert isinstance(sf1, str)

        sf2 = self.t1.get_store_folder(store_folder="./test/path")
        # # check if passed store folder was set accordingly
        assert isinstance(sf2, str)
        # # check the actual string
        assert sf2 == "./test/path"

    def test_convert_bounding_box_coordinates(self) -> None:
        """Test bounding box conversion"""

        self.t1.convert_bounding_box_coordinates()
        # check if a new Sentinel Hub bounding box was created
        assert isinstance(self.t1.bounding_box_UTM, shb.geometry.BBox)
        # check if the right CRS was assigned
        assert self.t1.bounding_box_UTM.crs == shb.CRS("32622")
        # check if the right CRS was assigned
        assert self.t1.bounding_box.crs == shb.CRS("4326")
        # check if a bounding box list was created
        assert isinstance(self.t1.bounding_box_UTM_list, list)
        # check that all items of the list are floats
        assert all(isinstance(item, float) for item in self.t1.bounding_box_UTM_list)
        # check that all coordinates were included
        assert len(self.t1.bounding_box_UTM_list) == 4

    def test_get_max_resolution(self) -> None:
        """Test maximum resolution computation"""

        mr1 = self.t1.get_max_resolution()
        # check that maximum resolution was set correctly
        assert isinstance(mr1, np.int64)
        assert mr1 == 11

    def test_set_correct_resolution(self) -> None:
        """Test resolution refinement"""

        r1 = self.t1.set_correct_resolution()
        # check that query resolution was set correctly
        assert r1 == 10
        # check that download mode was set correctly
        assert isinstance(self.t1.download_mode, str)

        r2 = self.t3.set_correct_resolution()
        # check that query resolution was set correctly
        assert r2 == 11
        # check that download mode was set correctly
        assert isinstance(self.t3.download_mode, str)

    def test_list_requests(self) -> None:
        """Test request listing"""

        lr1 = self.t1.list_requests()
        # check that a list was created accordingly
        assert isinstance(lr1, list)
        assert len(lr1) == 4
        assert len(lr1) == len(self.t1.split_boxes)
        # check that a list of Sentinel Hub requests was created
        assert all(isinstance(item, shb.SentinelHubRequest) for item in lr1)

        lr2 = self.t3.list_requests()
        # check that a list was created accordingly
        assert isinstance(lr2, list)
        assert len(lr2) == 1
        assert len(lr2) == len(self.t3.split_boxes)
        # check that a list of Sentinel Hub requests was created
        assert isinstance(lr2[0], shb.SentinelHubRequest)

    def test_get_split_boxes(self) -> None:
        """Test split box creation"""

        sb1 = self.t1.get_split_boxes()
        # check that a list of split boxes was created
        assert isinstance(sb1, list)
        # check that each split box is a Sentinel Hub bounding box
        assert all(isinstance(item, shb.geometry.BBox) for item in sb1)
        # check that each split box is in the correct projection
        assert all(item.crs == shb.CRS("32622") for item in sb1)

        # check that only one box has been created
        assert len(self.t3.split_boxes) == 1
        # check that the split box is in the right projection
        assert self.t3.split_boxes[0].crs == shb.CRS("4326")

    def test_get_evaluation_script_from_link(self) -> None:
        """Test custom script extraction from URL"""

        es1 = self.t1.get_evaluation_script_from_link(self.test_url)
        # check that evalscript was set accordingly
        assert es1 == requests.get(self.test_url).text

    def test_set_split_boxes_ids(self) -> None:
        """Test split box ID generation"""

        sbi1 = self.t1.set_split_boxes_ids()
        # check that split box ids were saved in dictionary
        assert isinstance(sbi1, dict)
        # check that dictionary has the right shape
        assert len(sbi1) == 4

    def test_get_evaluation_script(self) -> None:
        """Test evaluation script extraction"""

        es1 = self.t1.get_evaluation_script(None)
        # check that default evalscript was set accordingly
        assert es1 == requests.get(self.test_url).text

        es2 = self.t1.get_evaluation_script(self.test_evalscript)
        # check that passed evalscript was set correctly
        assert isinstance(es2, str)

    def test_sentinelhub_request(self) -> None:
        """Test API request generation"""

        sr1 = self.t1.sentinelhub_request(
            self.t1.user_date_range[0], self.t1.split_boxes[0]
        )
        # # check that a Sentinel Hub request was created
        assert isinstance(sr1, shb.SentinelHubRequest)

        sr2 = self.t3.sentinelhub_request(
            self.t3.user_date_range[0], self.t3.split_boxes[0]
        )
        # # check that a Sentinel Hub request was created
        assert isinstance(sr2, shb.SentinelHubRequest)

    def test_geojson(self) -> None:
        """Test geojson files"""

        folder_path = glob.glob("earthspy/data/*", recursive=True)
        for file in folder_path:
            with open(file, "r+") as files_geo:
                data = json.load(files_geo)
                array_coord = np.array(
                    data["features"][0]["geometry"]["coordinates"][0]
                )

                # check if the figure is a Polygon
                assert data["features"][0]["geometry"]["type"] == "Polygon"
                # check if the coordinates are in the right format
                assert array_coord.shape == (5, 2)
                # check if the coordinates are between -90 and 90
                assert ((array_coord >= -90) & (array_coord <= 90)).all()
                # check if the first and the last coordinates are the same
                assert array_coord[0, 0] == array_coord[-1, 0]

    def test_rename_output_files(self) -> None:
        """Test output renaming"""

        # self.t4.send_sentinelhub_requests()
        # # check that a list of file names was created
        # assert all(isinstance(item, str) for item in self.t4.output_filenames)
        # # check that one file name per split box was created
        # assert len(self.t4.output_filenames) == len(self.t4.split_boxes)

    def test_send_sentinelhub_requests(self) -> None:
        """Test API outputs"""

        # self.t5.send_sentinelhub_requests()
        # # check that a list of raw file names was created
        # assert all(isinstance(item, str) for item in self.t5.raw_filenames)
        # # check that one raw file name per split box was created
        # assert len(self.t5.raw_filenames) == len(self.t5.split_boxes)

    def test_merge_rasters(self) -> None:
        """Test raster merge"""

        # self.t3.send_sentinelhub_requests()
        # # check that a list of renamed file names was created
        # assert all(isinstance(item, str) for item in self.t3.output_filenames_renamed)
        # # check that one output per split box was created
        # assert len(self.t3.outputs) == len(self.t3.split_boxes)<|MERGE_RESOLUTION|>--- conflicted
+++ resolved
@@ -5,20 +5,14 @@
 
 """
 
-<<<<<<< HEAD
 import glob
 import json
-=======
->>>>>>> 836dbe31
 import os
 
 import numpy as np
 import pandas as pd
 import requests
 import sentinelhub as shb
-
-import earthspy.earthspy as es
-
 
 import earthspy.earthspy as es
 
